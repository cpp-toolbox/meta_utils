# meta_utils

This is a system which creates a "meta program", a meta program is a reflection system, it allows you to ask questions and do stuff with your existing code. Here are some things it currently does:
- Allows you to take in a string invocation, and actually run the correct function (direct call)
- Allows you to take in a string invocation, and return a function that will do that invocation later on (deferred call)
- Automatically generates `to_string`, `from_string`, `serialize`, `deserialize` for custom types that you register

There should be some deliniation between the logic for the meta program, and this, and this is just tools to operate on source code providing you to parse it into a meta format? idk yet this needs more time in the oven before I truly know what it is

## TODO
- Add string invocation for object methods, the function takes in the target object and a string and calls the correct method
- To string functions should have a mode where it can format with newlines, from string will remove all whitespace before parsing back out.
- Add support for templated types function generation, on way to do it is to maintain the current logic, and then improve it by adding "Converters" on top of it. Ie right now there there is no function exsting for std::vector<int> because we'd have to do it for every type subitition which is really stupid, this allows us to hook into the c++ template system. Also this is blocking me from being able to reduce all the copy pasted code in the conversions, once this is figured out then I can do that properly. See: https://chatgpt.com/share/69277554-cc24-8007-ac9f-929b801f8132
- Add support for recursive custom types, eg a class that contains a vector of itself.
<<<<<<< HEAD
- Add ability to extract classes or structs into an external file (eg get this struct and give it its own file)
=======
- Add ability to take the union or intersection of classes.
- Add ability to autogenerate constructors.
- Automatically build constructors and getters.
- Add ability to extract classes or structs into an external file
>>>>>>> ed2a0623
- Add ability to extract code into a function
- Add ability to extract implementation out of header file into a source file
- Need a solution to the problem where you change your types and it invalidates the current meta program, but there is also another different change that needs to be compiled before that meta program can be regenerated putting you at a deadlock, a potential solution might be one where you can empty all the definitions so any invalid usages of those types are removed, but then what about type name replacemenets? A temporary solution is to comment out everything where possible
- Add ability to convert between equivalent types, if two types are equivalent, then you can show how to map between the two, the reason for automation is that if you enter a new code base you don't have to create conversion between different equivalent types, that glue would already be built, not exactly sure about the specifics of this yet.
- class decorators: https://chatgpt.com/share/6906f0e6-a12c-8007-b366-b496531a8b71
- Add ability to run as a static ECS system where components can be added just like inheritance etc... need to think about that more.
- Add ability to autogenerate constructors.
- Add ability to take the union or intersection of classes.

## Gotchas
- Some types are not able to be reconstructed, one example of this the `std::regex` object, the problem with it is that you construct it by passing a pattern, and so you would expect `from_string` to take in the pattern and construct the regex, which makes sense and is possible, but the `to_string` can't be defined in a way that allows to say that `r = from_string(to_string(r))` as we don't have access to the pattern, thus we cannot define these functions for this type, keep this in mind.
- This system looks at the source code, and creates code based on it, therefore if you make changes to your code the meta program will not update until you re-run the program, that will generate new meta program code, which needs to be compiled to be used.
- One more time, for the meta program to be updated, we follow this paradigm: modify code -> run program -> compile
- You may not want to add the meta program to your git repository as it adds a lot of generated code (if you want to run metrics on code you write, that might matter)

Put this in your cmakelists if you need conditional logic on if the meta program has been generated or not
```cmake
set(GENERATED_META_PROGRAM_HEADER "${CMAKE_SOURCE_DIR}/src/meta_program/meta_program.hpp")

if(EXISTS "${GENERATED_META_PROGRAM_HEADER}" AND NOT IS_DIRECTORY "${GENERATED_META_PROGRAM_HEADER}")
    message(STATUS "Found generated meta_program.hpp, enabling GENERATED_META_PROGRAM")
    target_compile_definitions(${PROJECT_NAME} PRIVATE GENERATED_META_PROGRAM)
endif()
```<|MERGE_RESOLUTION|>--- conflicted
+++ resolved
@@ -12,14 +12,11 @@
 - To string functions should have a mode where it can format with newlines, from string will remove all whitespace before parsing back out.
 - Add support for templated types function generation, on way to do it is to maintain the current logic, and then improve it by adding "Converters" on top of it. Ie right now there there is no function exsting for std::vector<int> because we'd have to do it for every type subitition which is really stupid, this allows us to hook into the c++ template system. Also this is blocking me from being able to reduce all the copy pasted code in the conversions, once this is figured out then I can do that properly. See: https://chatgpt.com/share/69277554-cc24-8007-ac9f-929b801f8132
 - Add support for recursive custom types, eg a class that contains a vector of itself.
-<<<<<<< HEAD
 - Add ability to extract classes or structs into an external file (eg get this struct and give it its own file)
-=======
 - Add ability to take the union or intersection of classes.
 - Add ability to autogenerate constructors.
 - Automatically build constructors and getters.
 - Add ability to extract classes or structs into an external file
->>>>>>> ed2a0623
 - Add ability to extract code into a function
 - Add ability to extract implementation out of header file into a source file
 - Need a solution to the problem where you change your types and it invalidates the current meta program, but there is also another different change that needs to be compiled before that meta program can be regenerated putting you at a deadlock, a potential solution might be one where you can empty all the definitions so any invalid usages of those types are removed, but then what about type name replacemenets? A temporary solution is to comment out everything where possible
